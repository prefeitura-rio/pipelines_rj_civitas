# -*- coding: utf-8 -*-
"""
<<<<<<< HEAD
MATERIALIZA MODELOS DO DBT.......
=======
MATERIALIZA MODELOS DO DBT....
>>>>>>> bdd4cc04
"""

from copy import deepcopy

from prefect.run_configs import KubernetesRun
from prefect.storage import GCS
from prefeitura_rio.pipelines_templates.run_dbt_model.flows import (
    templates__run_dbt_model__flow,
)
from prefeitura_rio.pipelines_utils.prefect import set_default_parameters
from prefeitura_rio.pipelines_utils.state_handlers import handler_inject_bd_credentials

from pipelines.constants import constants

templates__run_dbt_model_smas__flow = deepcopy(templates__run_dbt_model__flow)
templates__run_dbt_model_smas__flow.state_handlers = [handler_inject_bd_credentials]

templates__run_dbt_model_smas__flow.storage = GCS(constants.GCS_FLOWS_BUCKET.value)
templates__run_dbt_model_smas__flow.run_config = KubernetesRun(
    image=constants.DOCKER_IMAGE.value,
    labels=[
        constants.RJ_CIVITAS_AGENT_LABEL.value,
    ],
)

templates_run_dbt_model_smas_default_parameters = {
    "dataset_id": "dataset_id",
    "table_id": "table_id",
}
templates__run_dbt_model_smas__flow = set_default_parameters(
    templates__run_dbt_model_smas__flow,
    default_parameters=templates_run_dbt_model_smas_default_parameters,
)<|MERGE_RESOLUTION|>--- conflicted
+++ resolved
@@ -1,10 +1,6 @@
 # -*- coding: utf-8 -*-
 """
-<<<<<<< HEAD
-MATERIALIZA MODELOS DO DBT.......
-=======
-MATERIALIZA MODELOS DO DBT....
->>>>>>> bdd4cc04
+MATERIALIZA MODELOS DO DBT.........
 """
 
 from copy import deepcopy
