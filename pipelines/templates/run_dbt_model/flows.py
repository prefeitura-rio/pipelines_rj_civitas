--- conflicted
+++ resolved
@@ -1,10 +1,6 @@
 # -*- coding: utf-8 -*-
 """
-<<<<<<< HEAD
-MATERIALIZA MODELOS DO DBT......
-=======
 MATERIALIZA MODELOS DO DBT........
->>>>>>> a0c923c7
 """
 
 from copy import deepcopy
