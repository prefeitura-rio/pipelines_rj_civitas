--- conflicted
+++ resolved
@@ -3,11 +3,8 @@
 Imports all flows for every project so we can register all of them.
 """
 from pipelines.disque_denuncia import *  # noqa
-<<<<<<< HEAD
 from pipelines.fogo_cruzado import *  # noqa
-=======
 from pipelines.integracao_reports import *  # noqa
 from pipelines.integracao_reports_staging import *  # noqa
 from pipelines.radares_infra import *  # noqa
->>>>>>> 5d3d8722
 from pipelines.templates import *  # noqa