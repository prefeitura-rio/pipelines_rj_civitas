--- conflicted
+++ resolved
@@ -9,10 +9,6 @@
 from pipelines.integracao_reports_staging import *  # noqa
 from pipelines.radar_readings import *  # noqa
 from pipelines.radares_infra import *  # noqa
-<<<<<<< HEAD
 from pipelines.scraping_redes import *  # noqa
 from pipelines.templates import *  # noqa
-=======
-from pipelines.templates import *  # noqa
-from pipelines.update_sheets import *  # noqa
->>>>>>> 211aaadb
+from pipelines.update_sheets import *  # noqa