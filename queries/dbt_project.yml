name: 'queries'
version: '1.0.0'
config-version: 2

profile: 'queries'

model-paths: ["models"]
analysis-paths: ["analyses"]
test-paths: ["tests"]
seed-paths: ["seeds"]
macro-paths: ["macros"]
snapshot-paths: ["snapshots"]

clean-targets:         # directories to be removed by `dbt clean`
  - "target"
  - "dbt_packages"


models:
  +persist_docs:
    relation: true
    columns: true
  queries:
    disque_denuncia:
      +materialized: table
      +schema: disque_denuncia
    integracao_reports:
      +materialized: table
      +schema: integracao_reports
    integracao_reports_staging:
      +materialized: table
      +schema: integracao_reports_staging
    radares_infra:
      +materialized: table
      +schema: radares_infra
<<<<<<< HEAD
    radar_readings:
      +materialized: incremental
      +schema: radar_readings
=======
    fogo_cruzado:
      +materialized: table
      +schema: fogo_cruzado
>>>>>>> bd151a13
<|MERGE_RESOLUTION|>--- conflicted
+++ resolved
@@ -33,12 +33,9 @@
     radares_infra:
       +materialized: table
       +schema: radares_infra
-<<<<<<< HEAD
-    radar_readings:
-      +materialized: incremental
-      +schema: radar_readings
-=======
     fogo_cruzado:
       +materialized: table
       +schema: fogo_cruzado
->>>>>>> bd151a13
+    radar_readings:
+      +materialized: incremental
+      +schema: radar_readings